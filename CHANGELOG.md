# Level zero loader changelog
<<<<<<< HEAD
## v1.26.0
* Refactor L0 Init to delay loading of driver libraries until flags match the drivers requested.
=======
## v1.25.2
* Enable support for Dynamic Tracing of zer* APIs
* Fix issues with zer* apis during validation layer intercepts
>>>>>>> 45560f7f
## v1.25.1
* Fix to zer Handle init to address replacement of ze driver handles
## v1.25.0
* Support for v1.14.33 of the L0 Spec
## v1.24.3
* Use compiler ID check for /guard:cf and /GL flags on MSVC
* Support for ZEL_DRIVERS_ORDER to order based off user input
* Remove Ubuntu 24.10 and fix windows docker config and add install check in CI
## v1.24.2
* Fix scorecard CI
* Add build instructions for windows
* Check if compile flags are supported: /GL, /QSpectre, /guard:cf
## v1.24.1
* Changes to get ze_loader loaded for Android
## v1.24.0
* Enable DDI Driver Extension path by default.
## v1.23.2
* fix: Avoid invalid casting into loader objects when DDI extension is supported
* Fix potential SIOF issue with checker layers
## v1.23.1
* Fix Sysman only DDI Init for zesDriver compatability
## v1.23.0
* fix build for certification checker
* Fix missing code gen and add check in sysman device get for context
* Fix gtest build to work for windows static or dynamic
* DDI extension support
## v1.22.5
* cmake/msvc: unify CRT model and add VTune-safe flags for RelWithDebInfo
* Init certification checker in the Validation Layer
* Fix CI to run on release branches
## v1.22.4
* Block all calls to get until after init has completed to avoid race during sorting.
## v1.22.3
* Fix sysman-only initialization to block loader context retrieval when versions are incompatible
* Add ability to register a TeardownCallback to notify release of L0 resources
## v1.22.2
* Fix zesInit to init the correct requested api version
## v1.22.1
* fix ddi compatibility to avoid assigning values which don't exist
* Fix static loader to request current version as the latest APIs
* Update to support v1.13.1 of the Level Zero Spec
* Add testing stdout from zeInitDrivers in CI
* Only Enable Teardown thread on windows and remove debug on success
## v1.21.9
* Fix init checks when sorting legacy drivers
* Fix MSVC Link optimization flags
* Fix GUID handling when sub project
* Fix dynamic tracing support with static loader
* Always check and update the GUID when version changes
* Added zelCheckIsLoaderInTearDown function to check if the loader is in teardown
## v1.21.8
* Add flags for windows optimization during linkage.
## v1.21.7
* Fix handling of sysman init failure given nullptr
* Fix driver sorting given zesInit only
* Update default SDK install path to include Program Files
## v1.21.6
* Fix to pkgconfig during non build installer cmake install
## v1.21.5
* Check zesInit pfnInit before attempting call
* Added build flag L0_DLL_INTEGRITY_CHECKS to enable integrity check of DLLs
## v1.21.3
* Fix sorting drivers missing function pointers and add multi driver ults
* Add support for SDK installer on windows
## v1.21.2
* Fix driver sorting given driver failures and instrumentation
## v1.21.1
* Fix stype assignment in zello_world
* Given static Loader, allocate lib context_t always as dynamic and enable delayed destroy of context
## v1.21.0
* Add Support for building the L0 Loader statically
## v1.20.6
* Add in missing header for ze_handle_t definition for DDI extension
## v1.20.5
* Add option to enable logging each API call
* basic_leak_checker: add support for zeMemFreeExt
* Fix to teardown check to avoid context use after destroy
## v1.20.4
* Fix stype init for property query during init
* Fix Init error checking to check the validation layer checks
* Extension validation fixed in the parameter validation checker
## v1.20.3
* Implemented basic leak checker in validation layer
* Support for Sorting Drivers based on the devices provided
## v1.20.2
* Fix to Validation Layer Param checking of Extensions for new desc types
## v1.20.1
* Update to spec 1.12.15
* Update Docs for spec links and corrections
## v1.20.0
* Update to spec 1.12
* Allow pkg-config files on Windows as well
* Fix GET_FUNCTION_PTR warnings on windows
* Fix libddi table query code generation
* Fixed pkg-config files generation
* fixed potential memory leaks in events checker
## v1.19.2
* Remove static result in InitDrivers given first init fails
## v1.19.1
* Fix to Use relative paths for events deadlock detection third party headers 
## v1.19.0
* logging full path of loaded library in traces
* Fix utils build
* feature: events deadlock detection in validation layer
* Add Passing in the Result to Validation Checkers at Epilogue
* Disconnect zeInitDrivers and zeDriverGet
* Fix backwards compatibility usage of Get*ProcAddrTable
* Fix to add missing zeKernelGetExp API and header updates
* Fix zeInit Compatibility when zeInitDrivers is undefined
## v1.18.5
* Fix metric types for new experimental types
* Fix/Regenerate the Loader files incorrectly reordered by the scripts.
* Fix ABI checker build/tests
* Update workflows to ABI check with last released tag
## v1.18.4
* Fix Backwards compatibility in ddi structs for EXP features
## v1.18.3
* Update loader headers to spec 1.11 with fixed ddi ordering
* Remove preload of all drivers given zeInitDrivers and update unit tests
## v1.18.2
* Fix code generation of EXP tables and EXP functions to remove invalid new ddi tables and apis.
## v1.18.1
* Fix check for new ddi table in 1.11 and fix space in driver count check.
## v1.18.0
* v1.11 Spec Changes for the L0 Loader
* Wrap linker flags on Windows for IntelLLVM
* Ensure validation_layer::context has init before usage
* Replace exception with error string return in zello_log.h
## v1.17.45
* windows: do not exclude DN_NEED_RESTART drivers if LevelZeroStagedDriverPath is set
## v1.17.44
* Add missing guard around debug message
## v1.17.43
* Switch to monotonically increasing patch numbers
* Fix warning by updating min cmake version to 3.5
* Add missing guards around debug messages
## v1.17.42
* Fix SysMan driver pointers given no sysman env and no zesInit (#193)
* Prevent reinit when zes/ze handles have already been retrieved (#192)
## v1.17.39
* Add Ubuntu 24.04 and 24.10 builds
* Proper installation rules
* Enable testing with ctest
* Fix reading updated state of the driver_t for checking initStatus (#188)
* Avoid DDI table reinit if ZE_ENABLE_LOADER_INTERCEPT=1 (#187)
* Update spdlog headers (#186)
* Fix handle translation when ddi table fallback (#185)
* Split Ze and Zes Drivers and only release drivers at close (#184)
* Fix issues with intercept layer and zesInit/zeInit given fallback to passthrough (#183)
* Fix global teardown of loader handles and check driver status in init_driver (#182)
## v1.17.28
* Add GPU-legacy1 driver to list of known names on Linux
* Fix first zeinit to allow for layer checks
## v1.17.25
* Don't exchange zet/zes DDI tables for tracing
* Fix OpenSSF token permissions warning
* Rename init functions to avoid confusion with zeInit
* Add missing ZE_RESULT_ERROR_UNINITIALIZED checks to zesDriverGet
## v1.17.19
* Fix DriverGet to handle failed drivers and avoid layer init during checks
## v1.17.17
* Fix layer init with multiple drivers and ensure init for instrumentation support
* Change loader log file location
* Add update-spec.yml workflow
* Define FMT_HEADER_ONLY for spdlog inclusion
* spdlog: Use system library if requested
* Create scorecard.yml
* Support for Pluggable Validation Layer Checkers
* Add NPU Driver to list of known names on linux
* Correct casting in tracing layer sample code
## v1.17.6
* Bundle spdlog headers as part of build vs library build
## v1.17.2
* Recognize mutable command list struct types in validation layer
## v1.17.0
* Update to support v1.9.3 of the L0 Spec
## v1.16.15
* Fix Tracing Layer Dynamic Enable Counter
## v1.16.14
* Fix loading environment strings
* Avoid init of Logger unless Enabled by ZEL_ENABLE_LOADER_LOGGING
## v1.16.11
* fix Logging build to be static linked
## v1.16.9
* Fix code Gen scripts for zesInit Only
* Fix Build using IntelLLVM compiler
* Installation path fixes
* Add USE_ASAN cmake flag for address sanitization
## v1.16.1
* Fix to spec generated api version defines
## v1.16.0
* Update to spec 1.9.1
## v1.15.13
* Enable for zesInit to run with zeInit without duplicate init
* Addressed OpenSSF Token Permissions
* Fix for missing extension types in the validation layer
* Added structure for Loader validation testing
## v1.15.8
* Fix build when using clang-cl on Windows
* set RUNTIME DESTINATION in install for layer libraries
* added github actions runs on latest windows
* Windows.h replaced with windows.h
* Added support for enabling/disabling tracing layer during runtime
* check in DriverGet to verify the dditable pointer is valid
## v1.15.1
* Fix Windows build for Control Flow Guard Mitigation.
## v1.15.0
* Update to spec 1.8.0
## v1.14.0
* Update to spec 1.7.8
* Fix intercept layer access to array of handles and return of logs
* Enable All warnings and warnings as errors to cleanup code
* Add validation of module extended descriptor
* Add ZE_ENABLE_LOADER_DEBUG_TRACE for tracking Library Load/Unload errors
## v1.13.5
* Updated code generating scripts for updated spec and init functionality
* Change zeInit to only init on the first call in a process
## v1.13.1
* Fix Formatting issues
## v1.13.0
* Update to spec 1.7.0
* Add reference to Tracing Layer in README.md
* Update dll copyright
## v1.12.0
* Update to spec 1.6.10
## v1.11.0
* Update to spec 1.6.3
* Add validation for handle lifetime
* Improve driver teardown handling

## v1.10.0
* Update to spec 1.6
* Added validation for stype and pnext


## v1.9.9
* Update to spec 1.5.17
* Fix for calling zeInit in zesInit path
* Added readme for validation layer
* Refactor of validation layer to prepare for future enhancements
* Updated Contributing Document with more guidance

## v1.9.4
* Add support for Level Zero spec v1.5
* Fix some compilation issues with windows non-vc compiler
* Fix building when included in another cmake project. 

## v1.8.12
* Add Image View Handle to image map for SetArgument for translating image handles for multi drivers
* Support for translating images/samplers for multi drivers

## v1.8.8
* Update Extension and Experimental Features to return ZE_RESULT_ERROR_UNSUPPORTED_FEATURE instead of ZE_RESULT_ERROR_UNINITIALIZED when not found.

## v1.8.5
* Remove RTLD_DEEPBIND from driver dlopen calls
* Add loader code generation scripts 
* Update to spec 1.4.8 which includes fixes to zes_power_limit_ext_desc_t

## v1.8.1 
* Add missing sTypes
* Fix argument names in some exp APIs

## v1.8.0
* Add Support for L0 Spec v1.4 which includes
  * Core Fabric Topology API
  * Core Extension for memory BW
  * Core Extension for LUID query
  * Sysman ECC 
  * Sysman Power Limits Extension

   
## v1.7.15
* Fix bug during multiple calls to zeInit with no driver present
* Add option to support build with sccache

## v1.7.9
* Fix bug in loader handle translation API
* Fix tracing layer functionality in newer APIs

## v1.7.4
* Addition of new Loader API to perform handle translations. See doc/loader_api.md
* Add Ability to read optional Level Zero Registry Key Containing the Level Zero Loader libraries on windows
* Update L0 headers to 1.3.7 Spec which includes:
  * Fix to bool type that caused compilation issues
  * Addition of new metrics enum for stall sampling
  * Changing some param names for consistency

## v1.6.2
* Removed Null Driver Tracing Support (Tracing supported using the Layer implementation)
* Fixed ze_callbacks_t for backwards compatibility
## v1.6.1
* Updated L0 API headers to 1.3.0 which includes:
  * Get PCI Properties Extension
  * Get Image Allocation Properties Extension
  * Memory Free Extension
  * Module Linkage Inspection Extension
  * Image Copy To/From Memory Extensions
  * GDDR Memory Type support in SysMan
  * PCIe Card-level power domains in SysMan
* Fixed Return Codes for uninitialized function pointers & tables to return ZE_RESULT_ERROR_UNINITIALIZED vs ZE_RESULT_ERROR_UNSUPPORTED_VERSION
* Tracing Context handled during library init & destroy
* Enable CPACK support for ARM64 Package Generation

## v1.5.4
* Fixed a bug verifying L0 Driver stability after initializing ddi tables
* Updated Windows usage of LoadLibrary for security to only load libraries from system32
* Fixed a bug allowing nullptr keys into handle maps

## v1.5.0
* Added Intel VPU driver to Linux known driver list
* Fixed default symbol visibility in Linux builds
* Added zeInit call earlier in loader init path to prevent loading drivers that don't match the ze_init_flags_t
* Fixed build for certain SLES distros
* Fixed bug that prevented tracers from being reenabled after being disabled. 
* Multi Driver Support: Return success if initialization of at least one driver succeeds. 
* Updated L0 API headers to 1.2.43 which includes:
  * Clarification to documentation of several APIs
  * Added missing STYPE ZE_STRUCTURE_TYPE_IMAGE_MEMORY_EXP_PROPERTIES
  * Added new experimental metrics extension to retrieve multiple metrics values

## v1.4.1
* Added support for Level Zero Specification 1.2.13
* Fixed a bug that resulted in zeInit failing when multiple drivers are discovered and one of them fails to load. 

## v1.3.7
* Fixed build warnings generated when `-Wall` is enabled

## v1.3.6
* New Tracing Layer APIs to support tracing Level Zero core APIs introduced after the 1.0 Specification. A change of design was needed to allow extension to new APIs without breaking backwards compatibility of original tracing APIs. The original tracing layer APIs will continue to be supported for 1.0 core APIs, but users are encouraged to switch to the new tracing layer APIs. 
* New Loader API to retrieve version information of loader and layers: `zelLoaderGetVersions`
* Enabled discovery of Level Zero Compute Accelerators Drivers on windows
* Bug Fixes:
  * Fixed loader bug that could cause corruption of handles when there are multiple drivers loaded. 
  * Corrected version check in layers to future-proof compatibility checks


## v1.2.3
* Support for the new 1.1 Level Zero Specification
* Improved library variable lifetime management by initializing variables at load time rather than as static globals. 
* Added environment variable that allows optionally specifying runtime drivers to use on Linux
* Note: Tracing Layer support is not yet available for the APIs newly introduced in the 1.1 spec. Tracing layer support for all other APIs remains functional. 



## v1.1.0
Note: Level Zero Specification API did not change.

* Update loader library to 1.1.0 to indicate addition of tracing layer implementation and associated APIs
* Fixed bug when reading windows environment variables set by process before zeInit call. Before variables were not read correctly resulting in layers not being enabled as expected
* Fixed bug in loader when using multiple drivers and a driver API returns an error code. Previously loader would incorrectly translate output handles from failed API calls
* Deprecated a tracing implementation layer descriptor enum value due to incorrect name and added a replacement.<|MERGE_RESOLUTION|>--- conflicted
+++ resolved
@@ -1,12 +1,9 @@
 # Level zero loader changelog
-<<<<<<< HEAD
 ## v1.26.0
 * Refactor L0 Init to delay loading of driver libraries until flags match the drivers requested.
-=======
 ## v1.25.2
 * Enable support for Dynamic Tracing of zer* APIs
 * Fix issues with zer* apis during validation layer intercepts
->>>>>>> 45560f7f
 ## v1.25.1
 * Fix to zer Handle init to address replacement of ze driver handles
 ## v1.25.0
