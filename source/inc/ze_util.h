/*
 *
 * Copyright (C) 2019-2021 Intel Corporation
 *
 * SPDX-License-Identifier: MIT
 *
 */

#if defined(__cplusplus)
#pragma once
#endif
#include <stdlib.h>
#include <string.h>
#include <string>

///////////////////////////////////////////////////////////////////////////////
#if defined(_WIN32)
<<<<<<< HEAD
#  include <windows.h>
=======
#  include <Windows.h>
inline void getLastErrorString(std::string &errorValue) {
    DWORD errorID = GetLastError();
    if (errorID) {

        LPSTR tempErrorMessage = nullptr;

        FormatMessageA(FORMAT_MESSAGE_ALLOCATE_BUFFER | FORMAT_MESSAGE_FROM_SYSTEM | FORMAT_MESSAGE_IGNORE_INSERTS,
            NULL, errorID, MAKELANGID(LANG_NEUTRAL, SUBLANG_DEFAULT), (LPSTR)&tempErrorMessage, 0, NULL);

        errorValue.assign(tempErrorMessage);

        LocalFree(tempErrorMessage);
    }
}
>>>>>>> cdc8178d
#  define MAKE_LIBRARY_NAME(NAME, VERSION)    NAME".dll"
#  define MAKE_LAYER_NAME(NAME)    NAME".dll"
#  define LOAD_DRIVER_LIBRARY(NAME) LoadLibraryExA(NAME, nullptr, LOAD_LIBRARY_SEARCH_SYSTEM32)
#  define GET_LIBRARY_ERROR(ERROR_STRING) getLastErrorString(ERROR_STRING)
#  define FREE_DRIVER_LIBRARY(LIB)  FreeLibrary(LIB)
#  define FREE_DRIVER_LIBRARY_FAILURE_CHECK(RESULT)  (RESULT) == 0 ? true : false
#  define GET_FUNCTION_PTR(LIB, FUNC_NAME) GetProcAddress(LIB, FUNC_NAME)
#  define string_copy_s strncpy_s
#else
#  include <dlfcn.h>
#  define HMODULE void*
#  define MAKE_LIBRARY_NAME(NAME, VERSION)    "lib" NAME ".so." VERSION
#  define MAKE_LAYER_NAME(NAME)    "lib" NAME ".so." L0_VALIDATION_LAYER_SUPPORTED_VERSION
#  define LOAD_DRIVER_LIBRARY(NAME) dlopen(NAME, RTLD_LAZY|RTLD_LOCAL)
#  define GET_LIBRARY_ERROR(ERROR_STRING) ERROR_STRING.assign(dlerror())
#  define FREE_DRIVER_LIBRARY(LIB)  dlclose(LIB)
#  define FREE_DRIVER_LIBRARY_FAILURE_CHECK(RESULT)  (RESULT) != 0 ? true : false
#  define GET_FUNCTION_PTR(LIB, FUNC_NAME) dlsym(LIB, FUNC_NAME)
#  define string_copy_s strncpy
#endif

inline std::string create_library_path(const char *name, const char *path){
    std::string library_path;
    if (path && (strcmp("", path) != 0)) {
        library_path.assign(path);
#ifdef _WIN32
        library_path.append("\\");
#else
        library_path.append("/");
#endif
        library_path.append(name);
    } else {
        library_path.assign(name);
    }
    return library_path;
}

#ifdef _WIN32
inline std::string readLevelZeroLoaderLibraryPath() {
    std::string LoaderRegKeyPath = "";
    HKEY regKey = {};
    DWORD regValueType = {};
    DWORD pathSize = {};
    std::string loaderMajorVersionString = std::to_string(LOADER_VERSION_MAJOR);
    std::string loaderRegistryKeyPath = "Software\\Intel\\oneAPI\\LevelZero\\";
    loaderRegistryKeyPath.append(loaderMajorVersionString);
    static constexpr char levelZeroLoaderPathKey[] = "LevelZeroLoaderPath";

    LSTATUS regOpenStatus = RegOpenKeyA(HKEY_LOCAL_MACHINE, loaderRegistryKeyPath.c_str(), &regKey);

    if (ERROR_SUCCESS != regOpenStatus) {
        return LoaderRegKeyPath;
    }

    LSTATUS regOpStatus = RegQueryValueExA(regKey, levelZeroLoaderPathKey, NULL,
                                           &regValueType, NULL, &pathSize);

    if ((ERROR_SUCCESS == regOpStatus) && (REG_SZ == regValueType)) {
        LoaderRegKeyPath.resize(pathSize);
        regOpStatus = RegQueryValueExA(regKey, levelZeroLoaderPathKey, NULL,
                                       &regValueType, (LPBYTE) & *LoaderRegKeyPath.begin(),
                                       &pathSize);
        if (ERROR_SUCCESS != regOpStatus) {
            LoaderRegKeyPath.clear();
            LoaderRegKeyPath.assign("");
        }
    }

    return LoaderRegKeyPath;
}
#endif

//////////////////////////////////////////////////////////////////////////
#if !defined(_WIN32) && (__GNUC__ >= 4)
#define __zedlllocal  __attribute__ ((visibility ("hidden")))
#else
#define __zedlllocal
#endif

///////////////////////////////////////////////////////////////////////////////
#if ZE_ENABLE_OCL_INTEROP
typedef struct _cl_mem* cl_mem;
typedef struct _cl_command_queue* cl_command_queue;
typedef struct _cl_context* cl_context;
typedef struct _cl_program* cl_program;
#endif

///////////////////////////////////////////////////////////////////////////////
inline bool getenv_tobool( const char* name )
{
    const char* env = nullptr;

#if defined(_WIN32)
    char buffer[8];
    auto rc = GetEnvironmentVariable(name, buffer, 8);
    if (0 != rc && rc <= 8) {
        env = buffer;
    }
#else
    env = getenv(name);
#endif

    if( ( nullptr == env ) || ( 0 == strcmp( "0", env ) ) )
        return false;
    return ( 0 == strcmp( "1", env ) );
}<|MERGE_RESOLUTION|>--- conflicted
+++ resolved
@@ -15,10 +15,7 @@
 
 ///////////////////////////////////////////////////////////////////////////////
 #if defined(_WIN32)
-<<<<<<< HEAD
 #  include <windows.h>
-=======
-#  include <Windows.h>
 inline void getLastErrorString(std::string &errorValue) {
     DWORD errorID = GetLastError();
     if (errorID) {
@@ -33,7 +30,6 @@
         LocalFree(tempErrorMessage);
     }
 }
->>>>>>> cdc8178d
 #  define MAKE_LIBRARY_NAME(NAME, VERSION)    NAME".dll"
 #  define MAKE_LAYER_NAME(NAME)    NAME".dll"
 #  define LOAD_DRIVER_LIBRARY(NAME) LoadLibraryExA(NAME, nullptr, LOAD_LIBRARY_SEARCH_SYSTEM32)
