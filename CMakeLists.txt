# Copyright (C) 2020-2025 Intel Corporation
# SPDX-License-Identifier: MIT

cmake_minimum_required(VERSION 3.12.0 FATAL_ERROR)
set(CMAKE_CXX_STANDARD 14)
set(CMAKE_CXX_STANDARD_REQUIRED ON)
set(CMAKE_CXX_EXTENSIONS OFF)

set(THIRD_PARTY_SOURCE_DIR ${CMAKE_CURRENT_SOURCE_DIR}/third_party)

if(MSVC AND (MSVC_VERSION LESS 1900))
    message(FATAL_ERROR "Visual Studio Compiler Version >= 1900 Required to build.")
endif()

# This project follows semantic versioning (https://semver.org/)
project(level-zero VERSION 1.24.1)

include(GNUInstallDirs)

find_package(Git)
if(Git_FOUND)
	if(MSVC)
		execute_process(
			COMMAND CMD /c ${GIT_EXECUTABLE} rev-parse HEAD
			OUTPUT_VARIABLE VERSION_SHA
			OUTPUT_STRIP_TRAILING_WHITESPACE
			WORKING_DIRECTORY ${CMAKE_CURRENT_SOURCE_DIR}
		)
	else()
	execute_process(
		COMMAND ${GIT_EXECUTABLE} rev-parse HEAD
		OUTPUT_VARIABLE VERSION_SHA
		OUTPUT_STRIP_TRAILING_WHITESPACE
		WORKING_DIRECTORY ${CMAKE_CURRENT_SOURCE_DIR}
	)
	endif()
else()
	set(VERSION_SHA " - No git SHA found, compiled outside git folder.")
endif()
add_definitions(-DLOADER_VERSION_SHA="${VERSION_SHA}")

if(SYSTEM_SPDLOG)
	find_package(spdlog CONFIG)
	if(spdlog_FOUND)
		message(STATUS "System spdlog found.")
	else()
		message(FATAL_ERROR "SYSTEM_SPDLOG specified but spdlog wasn't found.")
	endif()
else()
    include_directories("${CMAKE_CURRENT_SOURCE_DIR}/third_party/spdlog_headers")
endif()

include(FetchContent)

if(BUILD_L0_LOADER_TESTS)
<<<<<<< HEAD
	set(INSTALL_GTEST OFF)

	FetchContent_Declare(
		googletest
		URL https://github.com/google/googletest/archive/refs/tags/v1.14.0.zip
	)

	# For Windows: Prevent overriding the parent project's compiler/linker settings
	set(gtest_force_shared_crt ON CACHE BOOL "" FORCE)
=======
    FetchContent_Declare(
        googletest
        GIT_REPOSITORY https://github.com/google/googletest.git
        GIT_TAG        v1.14.0
    )
    add_library(GTest::GTest INTERFACE IMPORTED)
    target_link_libraries(GTest::GTest INTERFACE gtest_main)
>>>>>>> 71d87024

	FetchContent_MakeAvailable(googletest)

	enable_testing()
endif()

# Update other relevant variables to include the patch
set(PROJECT_VERSION "${PROJECT_VERSION_MAJOR}.${PROJECT_VERSION_MINOR}.${PROJECT_VERSION_PATCH}")
set(CMAKE_PROJECT_VERSION_PATCH "${PROJECT_VERSION_PATCH}")
set(CMAKE_PROJECT_VERSION "${PROJECT_VERSION}")
add_definitions(-DLOADER_VERSION_MAJOR=${PROJECT_VERSION_MAJOR})
add_definitions(-DLOADER_VERSION_MINOR=${PROJECT_VERSION_MINOR})
add_definitions(-DLOADER_VERSION_PATCH=${PROJECT_VERSION_PATCH})

file(WRITE "${CMAKE_BINARY_DIR}/VERSION" "${PROJECT_VERSION}")

set(CMAKE_RUNTIME_OUTPUT_DIRECTORY ${CMAKE_BINARY_DIR}/bin)
set(CMAKE_LIBRARY_OUTPUT_DIRECTORY ${CMAKE_BINARY_DIR}/lib)
set(CMAKE_ARCHIVE_OUTPUT_DIRECTORY ${CMAKE_BINARY_DIR}/lib)

#Define a path for custom commands to work around MSVC
set(CUSTOM_COMMAND_BINARY_DIR ${CMAKE_RUNTIME_OUTPUT_DIRECTORY})

macro(mangle_name str output)
  string(STRIP "${str}" strippedStr)
  string(REGEX REPLACE "^/" "" strippedStr "${strippedStr}")
  string(REGEX REPLACE "^-+" "" strippedStr "${strippedStr}")
  string(REGEX REPLACE "-+$" "" strippedStr "${strippedStr}")
  string(REPLACE "-" "_" strippedStr "${strippedStr}")
  string(REPLACE "=" "_EQ_" strippedStr "${strippedStr}")
  string(REPLACE "+" "X" strippedStr "${strippedStr}")
  string(TOUPPER "${strippedStr}" ${output})
endmacro()

include(CheckCXXCompilerFlag)
function(add_cxx_flag_if_supported flag)
    mangle_name("${flag}" flagname)
    check_cxx_compiler_flag("${flag}" "CXX_SUPPORTS_${flagname}_FLAG")
	if (CXX_SUPPORTS_${flagname}_FLAG)
		set(CMAKE_CXX_FLAGS "${CMAKE_CXX_FLAGS} ${flag}")
		set(CMAKE_C_FLAGS "${CMAKE_C_FLAGS} ${flag}")
	endif()
endfunction()

if(MSVC)
    #MSVC implicitly adds $<CONFIG> to the output path
    set(CUSTOM_COMMAND_BINARY_DIR ${CUSTOM_COMMAND_BINARY_DIR}/$<CONFIG>)
    #enabling Control Flow Guard
    add_cxx_flag_if_supported(/guard:cf)
    set(CMAKE_CXX_FLAGS "${CMAKE_CXX_FLAGS} /DYNAMICBASE")
    set(CMAKE_C_FLAGS "${CMAKE_C_FLAGS} /DYNAMICBASE")
    add_cxx_flag_if_supported(/GL)
    set(CMAKE_SHARED_LINKER_FLAGS "${CMAKE_SHARED_LINKER_FLAGS} ${CMAKE_CXX_LINKER_WRAPPER_FLAG}/DYNAMICBASE")
    set(CMAKE_SHARED_LINKER_FLAGS "${CMAKE_SHARED_LINKER_FLAGS} ${CMAKE_CXX_LINKER_WRAPPER_FLAG}/guard:cf")
    set(CMAKE_SHARED_LINKER_FLAGS "${CMAKE_SHARED_LINKER_FLAGS} ${CMAKE_CXX_LINKER_WRAPPER_FLAG}/LTCG /INCREMENTAL:NO")
    # enable Spectre Mitigation, not supported by clang-cl
    add_cxx_flag_if_supported(/Qspectre)
endif()

#CXX compiler support
if(NOT MSVC)
    include(CheckCXXCompilerFlag)
    CHECK_CXX_COMPILER_FLAG("-std=c++14" COMPILER_SUPPORTS_CXX14)
    if(COMPILER_SUPPORTS_CXX14)
        set(CMAKE_CXX_FLAGS "${CMAKE_CXX_FLAGS} -std=c++14")
    else()
        message(STATUS "The compiler ${CMAKE_CXX_COMPILER} has no C++14 support.  Please use a different C++ compiler.")
    endif()
    if (UNIX)
        set(CMAKE_CXX_FLAGS "${CMAKE_CXX_FLAGS} -fpermissive -fPIC")
    else()
        set(CMAKE_CXX_FLAGS "${CMAKE_CXX_FLAGS} -fpermissive")
    endif()
    if(NOT CMAKE_CXX_COMPILER_ID STREQUAL IntelLLVM)
        set(CMAKE_CXX_FLAGS "${CMAKE_CXX_FLAGS} -Wall -Wnon-virtual-dtor")
    endif()
endif()

#MSVC compile flags
if(MSVC)
    IF (NOT MSVC_BUILD_L0_DYNAMIC_VCRUNTIME)
        string(REPLACE "/MDd" "/MTd" CMAKE_CXX_FLAGS_DEBUG           "${CMAKE_CXX_FLAGS_DEBUG}")
        string(REPLACE "/MD"  "/MT"  CMAKE_CXX_FLAGS_RELEASE         "${CMAKE_CXX_FLAGS_RELEASE}")
        string(REPLACE "/MD"  "/MT"  CMAKE_CXX_FLAGS_RELWITHDEBINFO  "${CMAKE_CXX_FLAGS_RELWITHDEBINFO}")
    ELSE()
        string(REPLACE "/MTd" "/MDd" CMAKE_CXX_FLAGS_DEBUG           "${CMAKE_CXX_FLAGS_DEBUG}")
        string(REPLACE "/MT"  "/MD"  CMAKE_CXX_FLAGS_RELEASE         "${CMAKE_CXX_FLAGS_RELEASE}")
        string(REPLACE "/MT"  "/MD"  CMAKE_CXX_FLAGS_RELWITHDEBINFO  "${CMAKE_CXX_FLAGS_RELWITHDEBINFO}")
        if(NOT (CMAKE_CXX_FLAGS_RELEASE MATCHES "/MD"))
            set(CMAKE_CXX_FLAGS_RELEASE "${CMAKE_CXX_FLAGS_RELEASE} /MD")
        endif()
        if(NOT (CMAKE_CXX_FLAGS_DEBUG MATCHES "/MDd"))
            set(CMAKE_CXX_FLAGS_DEBUG "${CMAKE_CXX_FLAGS_DEBUG} /MDd")
        endif()
        if(NOT (CMAKE_CXX_FLAGS_RELWITHDEBINFO MATCHES "/MD"))
            set(CMAKE_CXX_FLAGS_RELWITHDEBINFO "${CMAKE_CXX_FLAGS_RELWITHDEBINFO} /MD")
        endif()
    ENDIF()

    if(NOT CMAKE_CXX_COMPILER_ID STREQUAL IntelLLVM)
        # treat warnings as errors
        set(CMAKE_CXX_FLAGS "${CMAKE_CXX_FLAGS} /WX /W3")
    endif()

    # enable multi-process compilation, not supported by clang-cl
    if((NOT CMAKE_CXX_COMPILER_ID STREQUAL Clang) AND (NOT CMAKE_CXX_COMPILER_ID STREQUAL IntelLLVM))
        set(CMAKE_CXX_FLAGS "${CMAKE_CXX_FLAGS} /MP")
    endif()

    # enable exceptions handling
    set(CMAKE_CXX_FLAGS "${CMAKE_CXX_FLAGS} /EHsc")

    # enable creation of PDB files for Release Builds
    set(CMAKE_CXX_FLAGS_RELEASE         "${CMAKE_CXX_FLAGS_RELEASE} /Zi")
    set(CMAKE_CXX_FLAGS_RELWITHDEBINFO  "${CMAKE_CXX_FLAGS_RELWITHDEBINFO} /Zi")
    set(CMAKE_SHARED_LINKER_FLAGS_RELEASE
        "${CMAKE_SHARED_LINKER_FLAGS_RELEASE} \
         ${CMAKE_CXX_LINKER_WRAPPER_FLAG}/DEBUG \
         ${CMAKE_CXX_LINKER_WRAPPER_FLAG}/OPT:REF \
         ${CMAKE_CXX_LINKER_WRAPPER_FLAG}/OPT:ICF")

    # VTune-friendly settings for RelWithDebInfo
    set(CMAKE_SHARED_LINKER_FLAGS_RELWITHDEBINFO
        "${CMAKE_SHARED_LINKER_FLAGS_RELWITHDEBINFO} \
         ${CMAKE_CXX_LINKER_WRAPPER_FLAG}/DEBUG \
         ${CMAKE_CXX_LINKER_WRAPPER_FLAG}/INCREMENTAL:NO")

    # enable CET shadow stack
    set(CMAKE_SHARED_LINKER_FLAGS "${CMAKE_SHARED_LINKER_FLAGS} ${CMAKE_CXX_LINKER_WRAPPER_FLAG}/CETCOMPAT")

    #Use of sccache with MSVC requires workaround of replacing /Zi with /Z7
    #https://github.com/mozilla/sccache
    if(USE_Z7) #sccache
      string(REPLACE "/Zi" "/Z7" CMAKE_CXX_FLAGS_DEBUG          "${CMAKE_CXX_FLAGS_DEBUG}")
      string(REPLACE "/Zi" "/Z7" CMAKE_C_FLAGS_DEBUG            "${CMAKE_C_FLAGS_DEBUG}")
      string(REPLACE "/Zi" "/Z7" CMAKE_CXX_FLAGS_RELEASE        "${CMAKE_CXX_FLAGS_RELEASE}")
      string(REPLACE "/Zi" "/Z7" CMAKE_C_FLAGS_RELEASE          "${CMAKE_C_FLAGS_RELEASE}")
      string(REPLACE "/Zi" "/Z7" CMAKE_CXX_FLAGS_RELWITHDEBINFO "${CMAKE_CXX_FLAGS_RELWITHDEBINFO}")
      string(REPLACE "/Zi" "/Z7" CMAKE_C_FLAGS_RELWITHDEBINFO   "${CMAKE_C_FLAGS_RELWITHDEBINFO}")
    endif()

endif()

if(USE_ASAN)
    if(NOT MSVC)
        # -fno-omit-frame-pointer is included for nicer stack traces in error messages
        set(CMAKE_CXX_FLAGS "${CMAKE_CXX_FLAGS} -fsanitize=address -fno-omit-frame-pointer")
        set(CMAKE_C_FLAGS "${CMAKE_C_FLAGS} -fsanitize=address -fno-omit-frame-pointer")
        set(CMAKE_EXE_LINKER_FLAGS "${CMAKE_EXE_LINKER_FLAGS} -fsanitize=address")
        set(CMAKE_SHARED_LINKER_FLAGS "${CMAKE_SHARED_LINKER_FLAGS} -fsanitize=address")
    else()
        message(WARNING "Address Sanitizer is not supported on Windows")
    endif()
endif()

# Enable -Werror only if not building as a subproject. For subprojects, leave
# this up to the parent project.
if(CMAKE_SOURCE_DIR STREQUAL CMAKE_CURRENT_SOURCE_DIR)
  if(CMAKE_VERSION VERSION_LESS 3.24)
    if(NOT MSVC)
      set(CMAKE_CXX_FLAGS "${CMAKE_CXX_FLAGS} -Werror")
    endif()
  else()
    set(CMAKE_COMPILE_WARNING_AS_ERROR ON)
  endif()
endif()

include_directories(${CMAKE_CURRENT_SOURCE_DIR}/include)
include_directories(${CMAKE_CURRENT_SOURCE_DIR}/source/wrapper/include)


include_directories("${CMAKE_CURRENT_SOURCE_DIR}")

set(TARGET_LOADER_NAME ze_loader)


add_subdirectory(source)
add_subdirectory(samples)

if(BUILD_L0_LOADER_TESTS)
    include(CTest)
    add_subdirectory(test)
endif()

include("os_release_info.cmake")
get_os_release_info(os_name os_version os_codename)
string(APPEND os_type "${os_name}")
string(COMPARE EQUAL "${os_type}" "sles" sles_distro)
#Pick only first character of os_name
string(SUBSTRING "${os_name}" 0 1 os_name)

file(GLOB LEVEL_ZERO_API_HEADERS "${CMAKE_CURRENT_SOURCE_DIR}/include/*.h")

set(SDK_COMPONENT_STRING "level-zero-devel")

if(BUILD_INSTALLER)
    set(SDK_COMPONENT_STRING "SDK")
endif()

install(FILES ${LEVEL_ZERO_API_HEADERS}
    DESTINATION ./include/level_zero
    COMPONENT ${SDK_COMPONENT_STRING}
)

file(GLOB LEVEL_ZERO_LAYERS_API_HEADERS "${CMAKE_CURRENT_SOURCE_DIR}/include/layers/*.h")

install(FILES ${LEVEL_ZERO_LAYERS_API_HEADERS}
    DESTINATION ./include/level_zero/layers
    COMPONENT ${SDK_COMPONENT_STRING}
)

file(GLOB LEVEL_ZERO_LOADER_API_HEADERS "${CMAKE_CURRENT_SOURCE_DIR}/include/loader/*.h")

install(FILES ${LEVEL_ZERO_LOADER_API_HEADERS}
    DESTINATION ./include/level_zero/loader
    COMPONENT ${SDK_COMPONENT_STRING}
)

if (MSVC)
    set (PYTHON_EXECUTABLE "python")
else()
    set (PYTHON_EXECUTABLE "python3")
endif()
set(PRODUCT_GUID_FILE "${CMAKE_CURRENT_SOURCE_DIR}/PRODUCT_GUID.txt")
if(EXISTS "${PRODUCT_GUID_FILE}")
    file(STRINGS "${PRODUCT_GUID_FILE}" SAVED_PRODUCT_GUID)
    list(GET SAVED_PRODUCT_GUID 0 SAVED_PRODUCT_GUID_VERSION)
    message(STATUS "Saved Product GUID: ${SAVED_PRODUCT_GUID_VERSION}")
    message(STATUS "project version: ${PROJECT_VERSION}")
    if(NOT SAVED_PRODUCT_GUID_VERSION STREQUAL "${PROJECT_VERSION}")
        execute_process(
            COMMAND ${PYTHON_EXECUTABLE} ${CMAKE_CURRENT_SOURCE_DIR}/scripts/generate_wix_guid.py
            OUTPUT_VARIABLE GENERATED_PRODUCT_GUID
            OUTPUT_STRIP_TRAILING_WHITESPACE
        )
        file(WRITE "${PRODUCT_GUID_FILE}" "${PROJECT_VERSION}\n${GENERATED_PRODUCT_GUID}")
        message(STATUS "Generated Product GUID: ${GENERATED_PRODUCT_GUID} for version ${PROJECT_VERSION}")
        else()
        string(REPLACE "\n" ";" GUID_CONTENTS "${SAVED_PRODUCT_GUID}")
        list(GET GUID_CONTENTS 1 GENERATED_PRODUCT_GUID)
    endif()
else()
    execute_process(
        COMMAND ${PYTHON_EXECUTABLE} ${CMAKE_CURRENT_SOURCE_DIR}/scripts/generate_wix_guid.py
        OUTPUT_VARIABLE GENERATED_PRODUCT_GUID
        OUTPUT_STRIP_TRAILING_WHITESPACE
    )
    file(WRITE "${PRODUCT_GUID_FILE}" "${PROJECT_VERSION}\n${GENERATED_PRODUCT_GUID}")
endif()
message(STATUS "Using Product GUID: ${GENERATED_PRODUCT_GUID} for version ${PROJECT_VERSION}")

# If generators list was not define build native package for current distro
if(NOT DEFINED CPACK_GENERATOR)
	if(EXISTS "/etc/debian_version")
		set(CPACK_GENERATOR "DEB")
	elseif(EXISTS "/etc/redhat-release")
		set(CPACK_GENERATOR "RPM")
	elseif(EXISTS "/etc/SUSE-brand" OR EXISTS "/etc/SUSE-release" OR sles_distro)
		set(CPACK_GENERATOR "RPM")
    elseif(BUILD_INSTALLER)
        set(CPACK_GENERATOR "WIX")
        set(CPACK_PACKAGE_NAME "oneAPI Level Zero")
        set(CPACK_PACKAGE_FILE_NAME "oneAPI_Level_Zero-${PROJECT_VERSION}-win64")
        set(CPACK_WIX_ROOT_FEATURE_TITLE "oneAPI Level Zero")
        set(CPACK_WIX_PROGRAM_MENU_FOLDER "oneAPI Level Zero")

        set(CMAKE_INSTALL_PREFIX "LevelZeroSDK/${PROJECT_VERSION}/")
        # Add the script to the install directory
        install(FILES "${CMAKE_CURRENT_SOURCE_DIR}/scripts/level_zero_sdk_setup.ps1"
            DESTINATION ./scripts
            COMPONENT ${SDK_COMPONENT_STRING}
        )

        set(CPACK_WIX_PATCH_FILE "${CMAKE_CURRENT_SOURCE_DIR}/scripts/wix_env_installation.wxs")

        # sharing GUIDs between product and upgrade codes such that side by side installation is allowed.
        set(CPACK_WIX_PRODUCT_GUID ${GENERATED_PRODUCT_GUID})
        set(CPACK_WIX_UPGRADE_GUID ${GENERATED_PRODUCT_GUID})
        set(CPACK_WIX_UI_DIALOG "${CMAKE_CURRENT_SOURCE_DIR}/icons/oneapi-icon-left-aligned.png")
        set(CPACK_WIX_UI_BANNER "${CMAKE_CURRENT_SOURCE_DIR}/icons/oneapi-icon-right-aligned.png")
        get_cmake_property(CPACK_COMPONENTS_ALL COMPONENTS)
        list(REMOVE_ITEM CPACK_COMPONENTS_ALL "Loader")
        set(CPACK_RESOURCE_FILE_LICENSE "${CMAKE_CURRENT_SOURCE_DIR}/LICENSES/MIT.txt")
	else()
		set(CPACK_GENERATOR "ZIP")
	endif()
endif()

if(MSVC)
	set(CPACK_SET_DESTDIR FALSE)
	set(CPACK_PACKAGING_INSTALL_PREFIX "")
else()
	set(CPACK_SET_DESTDIR TRUE)
endif()
set(CPACK_PACKAGE_RELOCATABLE FALSE)
set(CPACK_PACKAGE_DESCRIPTION_SUMMARY "oneAPI Level Zero")
set(CPACK_PACKAGE_VENDOR "Intel")

set(CPACK_PACKAGE_INSTALL_DIRECTORY ${CMAKE_INSTALL_PREFIX})
set(CPACK_PACKAGE_CONTACT "Intel Corporation")

set(CPACK_PACKAGE_VERSION_MAJOR "${PROJECT_VERSION_MAJOR}")
set(CPACK_PACKAGE_VERSION_MINOR "${PROJECT_VERSION_MINOR}")
set(CPACK_PACKAGE_VERSION_PATCH "${PROJECT_VERSION_PATCH}")

if(CPACK_GENERATOR MATCHES "RPM")
	set(CPACK_RPM_COMPRESSION_TYPE "xz")
	string(FIND "${CMAKE_CXX_COMPILER}" "aarch64" compiler_arch_check)
	if((NOT ${compiler_arch_check} MATCHES "-1") OR (${CMAKE_SYSTEM_PROCESSOR} STREQUAL "aarch64"))
		set(CPACK_RPM_PACKAGE_ARCHITECTURE "aarch64")
	elseif(${CMAKE_SYSTEM_PROCESSOR} STREQUAL "x86_64")
		set(CPACK_RPM_PACKAGE_ARCHITECTURE "x86_64")
	endif()
	set(CPACK_RPM_PACKAGE_AUTOREQ OFF)
	set(CPACK_RPM_PACKAGE_DESCRIPTION "oneAPI Level Zero")
	set(CPACK_RPM_PACKAGE_GROUP "System Environment/Libraries")
	set(CPACK_RPM_PACKAGE_LICENSE "MIT")
	set(CPACK_RPM_PACKAGE_RELEASE 1)
	set(CPACK_RPM_PACKAGE_RELEASE_DIST ON)
	set(CPACK_RPM_PACKAGE_URL "https://github.com/oneapi-src/level-zero")
	set(CPACK_RPM_COMPONENT_INSTALL ON)
	set(CPACK_RPM_LEVEL-ZERO_PACKAGE_NAME "${PROJECT_NAME}")
	set(CPACK_RPM_LEVEL-ZERO-DEVEL_PACKAGE_NAME "${PROJECT_NAME}-devel")
	set(CPACK_RPM_LEVEL-ZERO_FILE_NAME "${PROJECT_NAME}-${PROJECT_VERSION}-${os_name}${os_version}.${CPACK_RPM_PACKAGE_ARCHITECTURE}.rpm")
	set(CPACK_RPM_LEVEL-ZERO-DEVEL_FILE_NAME "${PROJECT_NAME}-devel-${PROJECT_VERSION}-${os_name}${os_version}.${CPACK_RPM_PACKAGE_ARCHITECTURE}.rpm")
	set(CPACK_RPM_LEVEL-ZERO-DEVEL_PACKAGE_REQUIRES "level-zero = ${PROJECT_VERSION}")


	set(CPACK_RPM_EXCLUDE_FROM_AUTO_FILELIST_ADDITION
	  /etc/ld.so.conf.d
	  /usr/local
	  /usr/local/lib64
	  /usr/local/bin
	  /usr/local/include
	)
endif()

if(CPACK_GENERATOR MATCHES "DEB")
	string(FIND "${CMAKE_CXX_COMPILER}" "aarch64" compiler_arch_check)
	if((NOT ${compiler_arch_check} MATCHES "-1") OR (${CMAKE_SYSTEM_PROCESSOR} STREQUAL "aarch64"))
		SET(CPACK_DEBIAN_PACKAGE_ARCHITECTURE arm64)
	elseif(${CMAKE_SYSTEM_PROCESSOR} STREQUAL "x86_64")
		SET(CPACK_DEBIAN_PACKAGE_ARCHITECTURE amd64)
	endif()
	set(CPACK_DEBIAN_PACKAGE_HOMEPAGE "https://github.com/oneapi-src/level-zero")
	set(CPACK_DEBIAN_PACKAGE_SHLIBDEPS ON)
	set(CPACK_DEBIAN_LEVEL-ZERO_PACKAGE_NAME "${PROJECT_NAME}")
	set(CPACK_DEBIAN_LEVEL-ZERO-DEVEL_PACKAGE_NAME "${PROJECT_NAME}-devel")
    set(CPACK_DEBIAN_LEVEL-ZERO_FILE_NAME "${PROJECT_NAME}_${PROJECT_VERSION}+${os_name}${os_version}_${CPACK_DEBIAN_PACKAGE_ARCHITECTURE}.deb")
    set(CPACK_DEBIAN_LEVEL-ZERO-DEVEL_FILE_NAME "${PROJECT_NAME}-devel_${PROJECT_VERSION}+${os_name}${os_version}_${CPACK_DEBIAN_PACKAGE_ARCHITECTURE}.deb")
    set(CPACK_DEBIAN_LEVEL-ZERO-DEVEL_PACKAGE_DEPENDS "level-zero(=${PROJECT_VERSION})")
    set(CPACK_DEB_COMPONENT_INSTALL ON)
    set(CPACK_ARCHIVE_COMPONENT_INSTALL ON)
endif()

INCLUDE(CPack)<|MERGE_RESOLUTION|>--- conflicted
+++ resolved
@@ -53,17 +53,7 @@
 include(FetchContent)
 
 if(BUILD_L0_LOADER_TESTS)
-<<<<<<< HEAD
 	set(INSTALL_GTEST OFF)
-
-	FetchContent_Declare(
-		googletest
-		URL https://github.com/google/googletest/archive/refs/tags/v1.14.0.zip
-	)
-
-	# For Windows: Prevent overriding the parent project's compiler/linker settings
-	set(gtest_force_shared_crt ON CACHE BOOL "" FORCE)
-=======
     FetchContent_Declare(
         googletest
         GIT_REPOSITORY https://github.com/google/googletest.git
@@ -71,7 +61,6 @@
     )
     add_library(GTest::GTest INTERFACE IMPORTED)
     target_link_libraries(GTest::GTest INTERFACE gtest_main)
->>>>>>> 71d87024
 
 	FetchContent_MakeAvailable(googletest)
 
