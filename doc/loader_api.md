--- conflicted
+++ resolved
@@ -70,7 +70,6 @@
 
 NOTE: The each call to `zelEnableTracingLayer` tracks a reference count of how many calls to enable have been seen. The Tracing Layer intercepts will not be removed until the reference count has reached 0 indicating that all users of the tracing layer have called `zelDisableTracingLayer`.
 
-<<<<<<< HEAD
 ### zelGetTracingLayerState
 
 Queries the current enabled state of the tracing layer at runtime.
@@ -84,5 +83,3 @@
 - `ZE_RESULT_ERROR_INVALID_NULL_POINTER` if the `enabled` pointer is null
 
 This is a read-only, thread-safe operation that can be called multiple times concurrently. The tracing layer state is global to the process and reflects the current reference count maintained by `zelEnableTracingLayer` and `zelDisableTracingLayer` - the layer is considered enabled when the reference count is greater than zero.
-=======
->>>>>>> e64ee715
